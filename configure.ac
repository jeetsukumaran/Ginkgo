# This file is processed by autoconf to create a Makefile for the GARLI
# This file was written by hand (by mth using PAUP's configure.ac and http://autotoolset.sourceforge.net/tutorial.html as guides).

AC_PREREQ(2.59)
AC_INIT([carch], [0.01], [jeet@ku.edu])

AC_CONFIG_SRCDIR([gingkocc/carch_main.cpp])
AC_CONFIG_HEADER([config.h])

#	Directory that contains install-sh and other auxiliary files
AC_CONFIG_AUX_DIR([config])

################################################################################
# Checks for build-platform and target info
#	this defines the "target" variable that is used later in this file
################################################################################
AC_CANONICAL_TARGET

################################################################################
#	According to (http://www.mail-archive.com/autoconf@gnu.org/msg14232.html)
#		this macro should be after AC_INIT but before AM_INIT_AUTOMAKE
################################################################################
AC_CONFIG_MACRO_DIR(config)

AM_INIT_AUTOMAKE([1.9 foreign dist-tarZ tar-ustar filename-length-max=299])

# Checks for programs.
AC_PROG_CC
AC_PROG_CPP
AC_PROG_CXX

# Initialize CXXFLAGS to prevent it from defaulting to "-g -O2"



AC_PROG_INSTALL
# Checks for libraries.

# Checks for header files.
AC_HEADER_STDC
AC_CHECK_HEADERS([float.h malloc.h stddef.h stdlib.h sys/time.h])

# Checks for typedefs, structures, and compiler characteristics.
AC_HEADER_STDBOOL
AC_C_CONST
AC_C_INLINE
AC_TYPE_SIZE_T
AC_STRUCT_TM

# Checks for library functions.
AC_FUNC_ERROR_AT_LINE
AC_FUNC_MALLOC
AC_FUNC_STRTOD
AC_CHECK_FUNCS([floor memmove memset pow sqrt strchr strdup strtol])



#--------------------------------------------------------------------------------------------------#
#  Set CXXFLAGS                                                                                    #
#--------------------------------------------------------------------------------------------------#


# Check for debugging mode.
AC_ARG_ENABLE(debugging,
	AC_HELP_STRING([--enable-debugging],[build for debugging]), , [enable_debugging=no])
if test "$enable_debugging" = yes; then
	AC_MSG_NOTICE([
	   *** NOTE: debugging is enabled; optimization is suppressed!
	   ])
fi

# Check whether asserts should be allowed.
AC_ARG_ENABLE(asserts,
	AC_HELP_STRING([--enable-asserts],[build with asserts on (NDEBUG not defined)]), , [enable_asserts=no])
if test "$enable_asserts" = yes; then
	AC_MSG_NOTICE([
	   *** NOTE: compiling with assertions on (NDEBUG not defined)
	   ])
fi

# Compile openMP multithreaded version
#AC_ARG_ENABLE(openmp,
#	AC_HELP_STRING([--enable-openmp],[build OpenMP multithreaded version]), , [enable_openmp=no])
#if test "$enable_openmp" = yes; then
#	AC_MSG_NOTICE([
#	   *** NOTE: compiling OpenMP multithreaded version
#	   ])
#fi

# Mpi run forking version
#AC_ARG_ENABLE(mpi,
#	AC_HELP_STRING([--enable-mpi],[build MPI run distributing version]), , [enable_mpi=no])
#if test "$enable_mpi" = yes; then
#	AC_MSG_NOTICE([
#	   *** NOTE: compiling MPI run distributing version
#	   ])
#fi

# old Mpi wrapper version - run series of configs named run0.conf, run1.conf, etc
#AC_ARG_ENABLE(oldmpi,
#        AC_HELP_STRING([--enable-oldmpi],[build old MPI batch run version (YOU PROBABLY DON'T WANT THIS)]), , [enable_oldmpi=no])
#if test "$enable_oldmpi" = yes; then
#        AC_MSG_NOTICE([
#           *** NOTE: compiling old MPI batch run version
#           ])
#fi

# single precision version (still being tested)
AC_ARG_ENABLE(single-prec,
        AC_HELP_STRING([--enable-single-prec],[use single precision floating point variables (EXPERIMENTAL)]), , [enable_single_prec=no])
if test "$enable_single_prec" = yes; then
        AC_MSG_NOTICE([
           *** NOTE: compiling single precision floating point version
           ])
fi

# Initialize optimization flag in case it doesn't get set below.
CXXFLAGS_OPTIM_SPEED="-O"

# "-g" may not work with some compilers, but end users shouldn't be
if test "$enable_debugging" = yes; then
	CXXFLAGS_OPTIM_SPEED="-O0"
<<<<<<< HEAD
	CXXFLAGS="$CXXFLAGS -Wall -Werror -pedantic -ansi -g -Wreturn-type -Wunused -Wredundant-decls -Wcast-align -Wcomment -Wextra"
=======
	CXXFLAGS="$CXXFLAGS -Wall -pedantic -ansi -Werror -g -Wreturn-type -Wunused -Wredundant-decls -Wcast-align -Wcomment -Wextra"
>>>>>>> fa0df3ce
fi

#DJZ allow turning off NDEBUG only
if test  "$enable_asserts" = no; then
	CXXFLAGS="$CXXFLAGS -DNDEBUG"
fi

if test "$CC" = "icc" -o "$CC" = "icc" ; then
#	Intel C compiler for Linux
	if test "$enable_debugging" = no; then
		CXXFLAGS_OPTIM_SPEED="-O2 -ip -funroll-loops -fno-alias"
	fi
elif test "$CC" = "ccc"; then
#	Compaq C compiler for Linux
	if test "x$arch" = "x"; then
		arch="host"
	fi
	if test "$enable_debugging" = no; then
		CXXFLAGS_OPTIM_SPEED="-fast -inline speed -arch $arch"
	fi
elif test "$CC" = "xlc"; then
#	IBM XL C compiler
	CCFLAGS="$CXXFLAGS -qsourcetype=c++ -qenablevmx -qchars=signed"
	if test "x$arch" = "x"; then
		arch="auto"
	fi
	if test "$enable_debugging" = no; then
		CXXFLAGS_OPTIM_SPEED="-O3 -qarch=$arch -qtune=$arch -qalias=ansi -qunroll=yes"
	fi
elif test "x$GCC" = "xyes" ; then
	CXXFLAGS="$CXXFLAGS -Wno-uninitialized"
	if test "$enable_debugging" = yes; then
		CXXFLAGS_OPTIM_SPEED="-O0 -Wimplicit"
	else
		CXXFLAGS_OPTIM_SPEED="-O3 -ffast-math -funroll-loops -fstrict-aliasing"
	fi
	case "$build_os" in
	 	darwin*) CXXFLAGS="$CXXFLAGS" ;;
	 	*) CXXFLAGS="$CXXFLAGS -fsigned-char";;
	esac	
fi

#single precision
if test  "$enable_single_prec" = yes; then
	CXXFLAGS="$CXXFLAGS -DSINGLE_PRECISION_FLOATS"
	if test "$CC" = "gcc" ; then
		CXXFLAGS="$CXXFLAGS -fno-caller-saves"
	fi
fi

#                                                        #
##########################################################

AC_LANG(C++)
CXXFLAGS="$CXXFLAGS $CXXFLAGS_OPTIM_SPEED"


################################################################################
#	By default, use the bundled ncl code from source, 
#		but let the --with-ncl argument override this.
################################################################################
#NCL_INC_DIR="/usr/local/include"
#NCL_LIB_DIR="/usr/local/lib"
#AC_ARG_WITH(
#	[ncl],
#	AC_HELP_STRING(
#		[--with-ncl=DIR],
#		[Specify the root directory for ncl library (parent of the include/ncl and lib directories). Omit this flag to build and use the bundled version of ncl.]
#		),
#	[
#	if ! test "$withval" = "yes" -o "$withval" = "no" ; then
#		NCL_INC_DIR="$withval/include"
#		NCL_LIB_DIR="$withval/lib"
#	fi
#	])

#if ! test -d "$NCL_INC_DIR/ncl" ; then
#	AC_MSG_ERROR([NCL is a prerequisite for building Garli. Expecting a directory called $NCL_INC_DIR/ncl, verify that the argument to --with-ncl is correct. You may need to manually make the directory $NCL_INC_DIR/ncl copy all of the ncl headers into that directory if you are using NCL 2.0])
#else
#	if ! test -f "$NCL_INC_DIR/ncl/nxsdefs.h" ; then
#		AC_MSG_ERROR([NCL is a prerequisite for building Garli. Expecting a directory called $NCL_INC_DIR/ncl, verify that the argument to --with-ncl is correct. You may need to manually make the directory $NCL_INC_DIR/ncl copy all of the ncl headers into that directory if you are using NCL 2.0])
#	fi
#fi

#if ! test -d "$NCL_LIB_DIR" ; then
#	AC_MSG_ERROR([NCL is a prerequisite for building Garli. Expecting a directory called $NCL_LIB_DIR, verify that the argument to --with-ncl is correct.])
#fi

LIBS="$LIBS"
AC_SUBST([CPPFLAGS])
AC_SUBST([LDFLAGS])


# Variables to substitute in Makefile:
AC_SUBST(CPPFLAGS)

AC_CONFIG_FILES([
	Makefile 			\
	gingkocc/Makefile		\
	])

AC_OUTPUT<|MERGE_RESOLUTION|>--- conflicted
+++ resolved
@@ -120,11 +120,7 @@
 # "-g" may not work with some compilers, but end users shouldn't be
 if test "$enable_debugging" = yes; then
 	CXXFLAGS_OPTIM_SPEED="-O0"
-<<<<<<< HEAD
-	CXXFLAGS="$CXXFLAGS -Wall -Werror -pedantic -ansi -g -Wreturn-type -Wunused -Wredundant-decls -Wcast-align -Wcomment -Wextra"
-=======
 	CXXFLAGS="$CXXFLAGS -Wall -pedantic -ansi -Werror -g -Wreturn-type -Wunused -Wredundant-decls -Wcast-align -Wcomment -Wextra"
->>>>>>> fa0df3ce
 fi
 
 #DJZ allow turning off NDEBUG only
